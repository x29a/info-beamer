-- See Copyright Notice in LICENSE.txt

function kprint(msg)
    print("kernel: " .. msg)
end

function safe_loadstring(code, chunkname, allow_precompiled)
    if not allow_precompiled and string.byte(code, 1) == 27 then
        return nil, string.format(
            "precompiled code not allowed for chunk '%s'",
            chunkname
        )
    else
        return loadstring(code, chunkname)
    end
end

local seen_warnings = {}
function deprecation_warning(tag, warn, level)
    if not seen_warnings[tag] then
        seen_warnings[tag] = true
        print(debug.traceback("deprecation warning: " .. warn, level))
    end
end

local DEFAULT_VERTEX_SHADER = [[
    varying vec2 TexCoord;
    void main() {
        TexCoord = gl_MultiTexCoord0.st;
        gl_Position = gl_ModelViewProjectionMatrix * gl_Vertex;
    }
]]

--=============
-- Sandboxing
--=============

-- list of childs/contents for this node.
local CHILDS = {}
local CONTENTS = {}

-- "persistent" table for this node. survives reloads
local N = {}

local function noop()
end

function create_sandbox()
    local native_w, native_h = get_screen_info()

    local sandbox = {
        error = error;
        assert = assert;
        ipairs = ipairs;
        next = next;
        pairs = pairs;
        pcall = pcall;
        rawequal = rawequal;
        rawget = rawget;
        rawset = rawset;
        select = select;
        tonumber = tonumber;
        tostring = tostring;
        type = type;
        unpack = unpack;
        xpcall = xpcall;
        setmetatable = setmetatable;
        getmetatable = getmetatable;

        module = function(name, ...)
            local module = sandbox.package.loaded[name]
            if not module then
                module = sandbox._G[name]
            end
            if not module then
                module = {
                    _NAME = name;
                    _PACKAGE = name;
                }
                module._M = module
            end
            -- Make sure setfenv won't change the outer
            -- environment.
            if getfenv(2) == _G then
                error("cannot modify outer environment")
            end
            setfenv(2, module)
            for _, func in ipairs({...}) do
                module = func(module)
            end
            sandbox._G[name] = module
            sandbox.package.loaded[name] = module
            return module
        end;

        struct = {
            unpack = struct.unpack;
        };

        _BUNDLED_MODULES = {
            ["json.lua"] = MODULE_JSON;
        };

        coroutine = {
            create = coroutine.create;
            resume = coroutine.resume;
            running = coroutine.running;
            status = coroutine.status;
            wrap = coroutine.wrap;
            yield = coroutine.yield;
        };

        debug = {
            traceback = function(message, level)
                local message = tostring(message or "")
                local level = tonumber(level) or 1
                assert(level >= 0, "level is negative")
                assert(level < 256, "level too large")
                return debug.traceback(message, level)
            end;
        };

        math = {
            abs = math.abs;
            acos = math.acos;
            asin = math.asin;
            atan = math.atan;
            atan2 = math.atan2;
            ceil = math.ceil;
            cos = math.cos;
            cosh = math.cosh;
            deg = math.deg;
            exp = math.exp;
            floor = math.floor;
            fmod = math.fmod;
            frexp= math.frexp;
            ldexp = math.ldexp;
            log = math.log;
            log10 = math.log10;
            max = math.max;
            min = math.min;
            modf = math.modf;
            pi = math.pi;
            pow = math.pow;
            rad = math.rad;
            sin = math.sin;
            sinh = math.sinh;
            sqrt = math.sqrt;
            tan = math.tan;
            tanh = math.tanh;
            random = math.random;
            randomseed = math.randomseed;
        };

        string = {
            byte = string.byte;
            char = string.char;
            find = function(s, pattern, init, plain)
                if #s > 32768 then
                    error("s too large")
                elseif #pattern > 4096 then
                    error("pattern too large")
                end
                return string.find(s, pattern, init, plain)
            end;
            format = string.format;
            gmatch = string.gmatch;
            gsub = string.gsub;
            len = string.len;
            lower = string.lower;
            match = string.match;
            rep = function(s, n)
                if n > 8192 then
                    error("n too large")
                elseif n < 0 then
                    error("n cannot be negative")
                end
                return string.rep(s, n)
            end;
            reverse = string.reverse;
            sub = string.sub;
            upper = string.upper;
        };

        table = {
            insert = table.insert;
            concat = table.concat;
            maxn = table.maxn;
            remove = table.remove;
            sort = table.sort;
        };

        print = print;

        loadstring = function(code, chunkname)
            local func, err = safe_loadstring(code, chunkname, false)
            if func then
                return setfenv(func, sandbox)
            else
                return nil, err
            end
        end;

        resource = {
            render_child = render_child;
            load_image = load_image;
            load_image_async = load_image;
            load_video = load_video;
            load_font = load_font;
            load_file = load_file;
            create_shader = function(vertex, fragment)
                if fragment == nil then
                    fragment = vertex
                    vertex = DEFAULT_VERTEX_SHADER
                elseif vertex == nil then
                    vertex = DEFAULT_VERTEX_SHADER
                    deprecation_warning(
                        "shader_nil_vertex",
                        "Using nil vertex argument for create_shader is deprecated. Only specify a single fragment argument.",
                        3
                    )
                else
                    deprecation_warning(
                        "create_shader",
                        "Specifying both vertex and fragment shader is deprecated. Only specify a single fragment argument.",
                        3
                    )
                end
                return create_shader(vertex, fragment)
            end;
            create_vnc = create_vnc;
            create_snapshot = create_snapshot;
            create_colored_texture = create_colored_texture;
        };

        gl = {
            setup = function(width, height)
                setup(width, height)
                sandbox.WIDTH = width
                sandbox.HEIGHT = height
            end;
            clear = glClear;
            pushMatrix = glPushMatrix;
            popMatrix = glPopMatrix;
            rotate = glRotate;
            translate = glTranslate;
            scale = glScale;
            ortho = glOrtho;
            perspective = glPerspective;
        };

        sys = {
            now = now;
<<<<<<< HEAD
            set_flag = function(...)
                kprint("set_flag() call ignored")
=======
            exit = function()
                kprint("sys.exit not supported")
            end;
            set_flag = noop;
            client_write = function(...)
                deprecation_warning(
                    "client_write",
                    "sys.client_write is renamed to node.client_write", 
                    3
                )
                return client_write(...)
>>>>>>> f02abf64
            end;
            get_env = function(key)
                return NODE_ENVIRON[key]
            end;
<<<<<<< HEAD
=======
            get_ext = noop;
            platform = "desktop";
            version = VERSION;
>>>>>>> f02abf64
        };

        events = {
            child_add = {};
            child_remove = {};
            content_update = {};
            content_remove = {};

            osc = {};
            data = {};

            connect = {};
            input = {};
            disconnect = {};

            raw_data = {
                function(data, is_osc, suffix)
                    if is_osc then
                        if string.byte(data, 1, 1) ~= 44 then
                            kprint("no osc type tag string")
                            return
                        end
                        local typetags, offset = struct.unpack(">!4s", data)
                        local tags = {string.byte(typetags, 1, offset)}
                        local fmt = ">!4"
                        for idx, tag in ipairs(tags) do
                            if tag == 44 then -- ,
                                fmt = fmt .. "s"
                            elseif tag == 105 then -- i
                                fmt = fmt .. "i4"
                            elseif tag == 102 then -- f
                                fmt = fmt .. "f"
                            elseif tag == 98 then -- b
                                kprint("no blob support")
                                return
                            else
                                kprint("unknown type tag " .. string.char(tag))
                                return
                            end
                        end
                        local unpacked = {struct.unpack(fmt, data)}
                        table.remove(unpacked, 1) -- remove typetags
                        table.remove(unpacked, #unpacked) -- remove trailing offset
                        sandbox.node.dispatch("osc", suffix, unpack(unpacked))
                    else
                        sandbox.node.dispatch("data", data, suffix)
                    end
                end;
            };

            render = {
                function()
                    sandbox.node.render()
                end
            };
        };

        node = {
            alias = set_alias;
            client_write = client_write;
            reset_error = noop;
            set_flag = noop;

            event = function(event, handler)
                if not sandbox.events[event] then
                    sandbox.events[event] = {}
                end
                table.insert(sandbox.events[event], handler)
            end;

            dispatch = function(event, ...)
                for _, handler in ipairs(sandbox.events[event] or {}) do
                    handler(...)
                end
            end;

            render = function()
            end;
        };

        NAME = NAME;
        PATH = PATH;

        NATIVE_WIDTH = native_w;
        NATIVE_HEIGHT = native_h;

        CHILDS = CHILDS;
        CONTENTS = CONTENTS;

        N = N;
    }

    -- There is only one metatable for strings. Reset it
    -- to the sandbox controlled version.
    local string_mt = getmetatable("")
    for k, v in pairs(string_mt) do
        string_mt[k] = nil
    end
    string_mt.__index = sandbox.string

    sandbox._G = sandbox
    return sandbox
end

function load_into_sandbox(code, chunkname, allow_precompiled)
    setfenv(
        assert(safe_loadstring(code, chunkname, allow_precompiled)),
        sandbox
    )()
end

function reload(...)
    sandbox = create_sandbox()

    reset_error()

    -- load userlib
    load_into_sandbox(
        USERLIB,
        "=userlib.lua",
        true
    )

    -- load all given files into the sandbox
    for _, usercode_file in ipairs({...}) do
        load_into_sandbox(
            load_file(usercode_file),
            "=" .. PATH .. "/" .. usercode_file,
            os.getenv("INFOBEAMER_PRECOMPILED")
        )
    end

    -- send child / content events
    for name, added in pairs(CHILDS) do
        sandbox.node.dispatch("child_add", name)
    end
    for name, added in pairs(CONTENTS) do
        sandbox.node.dispatch("content_update", name)
    end
end

-- Einige Funktionen in der registry speichern, 
-- so dass der C Teil dran kommt.
do
    local registry = debug.getregistry()
    local full_scale = os.getenv("INFOBEAMER_FULLSCALE")

    registry.traceback = debug.traceback

    registry.execute = function(cmd, ...)
        if cmd == "boot" then
            kprint("booting node")
            reload(NODE_CODE_FILE)
        elseif cmd == "event" then
            sandbox.node.dispatch(...)
        elseif cmd == "child_update" then
            local name, added = ...
            if added then
                CHILDS[name] = now()
                sandbox.node.dispatch("child_add", name)
            else
                CHILDS[name] = nil
                sandbox.node.dispatch("child_remove", name)
            end
        elseif cmd == "content_update" then
            local name, added = ...
            if name == NODE_CODE_FILE then
                if added then
                    kprint("node code updated. reloading...")
                    reload(NODE_CODE_FILE)
                else
                    kprint("node code removed. resetting...")
                    reload()
                end
            else
                if added then
                    CONTENTS[name] = now()
                    sandbox.node.dispatch("content_update", name)
                else
                    CONTENTS[name] = nil
                    sandbox.node.dispatch("content_remove", name)
                end
            end
        elseif cmd == "render_self" then
            local screen_width, screen_height = ...
            if full_scale then
                render_self():draw(0, 0, screen_width, screen_height)
            else
                sandbox.util.draw_correct(
                    render_self(),
                    0, 0, screen_width, screen_height
                )
            end
        end
    end

    registry.alarm = function()
        error("CPU usage too high")
    end
end

io = nil
require = nil
loadfile = nil
load = nil
package = nil
module = nil
os = {
    getenv = os.getenv;
}
dofile = nil
debug = {
    traceback = debug.traceback;
    getinfo = debug.getinfo;
}

reload()<|MERGE_RESOLUTION|>--- conflicted
+++ resolved
@@ -251,10 +251,6 @@
 
         sys = {
             now = now;
-<<<<<<< HEAD
-            set_flag = function(...)
-                kprint("set_flag() call ignored")
-=======
             exit = function()
                 kprint("sys.exit not supported")
             end;
@@ -266,17 +262,13 @@
                     3
                 )
                 return client_write(...)
->>>>>>> f02abf64
             end;
             get_env = function(key)
                 return NODE_ENVIRON[key]
             end;
-<<<<<<< HEAD
-=======
             get_ext = noop;
             platform = "desktop";
             version = VERSION;
->>>>>>> f02abf64
         };
 
         events = {
